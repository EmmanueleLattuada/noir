[package]
name = "noir"
version = "0.1.0"
edition = "2021"
authors = [
    "Luca De Martini <luca.de.martini@protonmail.com>",
    "Edoardo Morassutto <edoardo.morassutto@gmail.com>",
    "Marco Donadoni <marco.donadoni@mail.polimi.it>"
]
license = "LGPL-3.0-or-later"
repository = "https://github.com/deib-polimi/noir"
readme = "README.md"

[features]
default = ["flume", "clap", "ssh", "timestamp"]
crossbeam = ["crossbeam-channel"]
timestamp = []
ssh = ["ssh2", "whoami", "shell-escape", "sha2", "base64"]
async-tokio = ["tokio", "flume", "futures", "tokio/net", "tokio/io-util", "tokio/time", "tokio/rt-multi-thread", "tokio/macros"]
profiler = []

[dependencies]
# for logging to the console
log = { version = "0.4.19", features = ["release_max_level_info"] }

# used by the network for storing type-generic structures
typemap_rev = "0.3.0"

# the shuffle() operator requires a random source
nanorand = "0.7.0"

# utility macros for customizing the derive Debug, Default, ...
derivative = "2.2.0"

# serialization library used for reading the config file (yaml) and serializing
# the messages on the network
serde = { version = "1.0.164", features = ["derive"] }
serde_yaml = "0.9.21"
serde_json = "1.0.96"
bincode = "1.3.3"

# handy Result type
anyhow = "1.0.71"
thiserror = "1.0.40"

# handy iterators functions
itertools = "0.10.5"

# for storing non-mutable static variables with non-trivial initialization
once_cell = "1.18.0"

# used for spawning the remote workers
ssh2 = { version = "0.9.4", features = ["vendored-openssl"], optional = true }
whoami = { version = "1.4.0", optional = true }
shell-escape = { version = "0.1.5", optional = true }
clap = { version = "4.3.4", features = ["derive"], optional = true }
sha2 = { version = "0.10.6", optional = true }
base64 = { version = "0.21.2", optional = true }

# channel implementation
crossbeam-channel = { version = "0.5.8", optional = true }
flume = { version = "0.10.14", optional = true }

# Used for KeyedWindowManager
hashbrown = "0.14.0"

# used for csv file source
csv = "1.2.2"

# Lazy with support for delayed and synchronized initialization
lazy-init = "0.5.1"

# Format dates and times
chrono = "0.4.26"

# Faster monotonic clock using libc's CLOCK_MONOTONIC_COARSE
coarsetime = "0.1.23"

tokio = { version = "1.28.2", features = ["rt"], default-features = false, optional = true }
futures = { version = "0.3.28", optional = true }

parking_lot = "0.12.1"

wyhash = "0.5.0"
fxhash = "0.2.1"
glidesort = "0.1.2"
<<<<<<< HEAD
micrometer = "0.2.3"
indexmap = {version = "1.9.3", features = ["serde-1"]}

# Persistency
r2d2_redis = "0.14.0"
=======
indexmap = "1.9.3"
tracing = { version = "0.1.37", features = ["log"] }
quick_cache = "0.3.0"
>>>>>>> c6f3f5df


[dev-dependencies]
# for the tests
env_logger = "0.10.0"
rand = { version = "0.8.5", features = ["small_rng"] }
tempfile = "3.6.0"
criterion = { version = "0.5.1", features = ["html_reports"] }
fake = "2.6.1"
mimalloc = { version = "0.1.37", default-features = false }
tracing-subscriber = "0.3.17"
serial_test = "2.0.0"
micrometer = { version = "0.2.3", features = ["enable"]}

# for the examples
regex = "1.8.4"

# used in the benchmarks
crossbeam-channel = "0.5.8"
flume = "0.10.14"

kstring = { version = "2.0.0", features = ["serde"] }
nexmark = { version = "0.2.0", features = ["serde"] }

[[example]]
name = "nexmark"
required-features = ["timestamp"]

[[example]]
name = "rolling_top_words"
required-features = ["timestamp"]

[[example]]
name = "rolling_top_words_e2e"
required-features = ["timestamp"]

# The list of benchmarks, all of them require "harness = false" in order to
# work with criterion.rs. Cannot set `[lib] harness = false` because the tests
# require the harness.
[[bench]]
name = "collatz"
harness = false
[[bench]]
name = "connected"
harness = false
[[bench]]
name = "wordcount"
harness = false
[[bench]]
name = "shuffle"
harness = false
[[bench]]
name = "fold_vs_reduce"
harness = false
[[bench]]
name = "batch_mode"
harness = false
[[bench]]
name = "nexmark"
harness = false
[[bench]]
name = "persistency"
harness = false

[profile.release]
lto = true
strip = "symbols"
# debug = 1<|MERGE_RESOLUTION|>--- conflicted
+++ resolved
@@ -84,17 +84,12 @@
 wyhash = "0.5.0"
 fxhash = "0.2.1"
 glidesort = "0.1.2"
-<<<<<<< HEAD
-micrometer = "0.2.3"
 indexmap = {version = "1.9.3", features = ["serde-1"]}
+tracing = { version = "0.1.37", features = ["log"] }
+quick_cache = "0.3.0"
 
 # Persistency
 r2d2_redis = "0.14.0"
-=======
-indexmap = "1.9.3"
-tracing = { version = "0.1.37", features = ["log"] }
-quick_cache = "0.3.0"
->>>>>>> c6f3f5df
 
 
 [dev-dependencies]
